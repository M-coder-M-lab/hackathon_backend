--- conflicted
+++ resolved
@@ -1,5 +1,6 @@
+App.js
+
 import React, { useEffect, useState } from 'react';
-<<<<<<< HEAD
 import './App.css';
 import { getAuth, signInWithEmailAndPassword, createUserWithEmailAndPassword } from 'firebase/auth';
 import { initializeApp } from 'firebase/app';
@@ -18,20 +19,10 @@
 const auth = getAuth(app);
 
 const API_URL = 'http://localhost:8080/api';
-=======
-import { fireAuth } from './firebase.ts';
-import {
-  onAuthStateChanged,
-  signInWithPopup,
-  signOut,
-  GoogleAuthProvider,
-} from 'firebase/auth';
->>>>>>> e9fcaf8c
 
 function App() {
   const [user, setUser] = useState(null);
   const [posts, setPosts] = useState([]);
-<<<<<<< HEAD
   const [postContent, setPostContent] = useState('');
   const [replyContent, setReplyContent] = useState({});
   const [summary, setSummary] = useState({});
@@ -165,130 +156,8 @@
           </div>
         ))}
       </div>
-=======
-  const [newPostContent, setNewPostContent] = useState('');
-  const [replyContent, setReplyContent] = useState({});
-  const API_URL = process.env.REACT_APP_API_URL;
-
-  useEffect(() => {
-    const unsubscribe = onAuthStateChanged(fireAuth, (currentUser) => {
-      setUser(currentUser);
-    });
-    return () => unsubscribe();
-  }, []);
-
-  useEffect(() => {
-    if (user) {
-      fetch(`${API_URL}/posts`)
-        .then((res) => res.json())
-        .then((data) => setPosts(data))
-        .catch((err) => console.error('投稿取得失敗', err));
-    }
-  }, [user]);
-
-  const loginWithGoogle = async () => {
-    try {
-      const provider = new GoogleAuthProvider();
-      await signInWithPopup(fireAuth, provider);
-    } catch (err) {
-      console.error('Googleログイン失敗', err);
-    }
-  };
-
-  const logout = () => {
-    signOut(fireAuth);
-  };
-
-  const createPost = async () => {
-    await fetch(`${API_URL}/posts/create`, {
-      method: 'POST',
-      headers: { 'Content-Type': 'application/json' },
-      body: JSON.stringify({ user_id: user.uid, content: newPostContent }),
-    });
-    setNewPostContent('');
-    reloadPosts();
-  };
-
-  const likePost = async (postID) => {
-    await fetch(`${API_URL}/posts/like`, {
-      method: 'POST',
-      headers: { 'Content-Type': 'application/json' },
-      body: JSON.stringify({ user_id: user.uid, post_id: postID }),
-    });
-    reloadPosts();
-  };
-
-  const sendReply = async (postID) => {
-    await fetch(`${API_URL}/posts/reply`, {
-      method: 'POST',
-      headers: { 'Content-Type': 'application/json' },
-      body: JSON.stringify({
-        user_id: user.uid,
-        post_id: postID,
-        content: replyContent[postID],
-      }),
-    });
-    setReplyContent((prev) => ({ ...prev, [postID]: '' }));
-    reloadPosts();
-  };
-
-  const reloadPosts = () => {
-    fetch(`${API_URL}/posts`)
-      .then((res) => res.json())
-      .then((data) => setPosts(data));
-  };
-
-  if (!user) {
-    return (
-      <div>
-        <h2>Googleアカウントでログイン</h2>
-        <button onClick={loginWithGoogle}>Googleでログイン</button>
-      </div>
-    );
-  }
-
-  return (
-    <div>
-      <h2>ようこそ, {user.displayName || user.email}</h2>
-      <button onClick={logout}>ログアウト</button>
-
-      <h3>新しい投稿</h3>
-      <textarea
-        value={newPostContent}
-        onChange={(e) => setNewPostContent(e.target.value)}
-      /><br />
-      <button onClick={createPost}>投稿</button>
-
-      <h3>投稿一覧</h3>
-      {posts.map((post) => (
-        <div
-          key={post.id}
-          style={{ border: '1px solid gray', margin: '10px', padding: '10px' }}
-        >
-          <p>{post.content}</p>
-          <p>いいね: {post.likes}</p>
-          <button onClick={() => likePost(post.id)}>いいね</button>
-
-          <h4>リプライ:</h4>
-          <ul>
-            {post.replies.map((reply) => (
-              <li key={reply.id}>{reply.content}</li>
-            ))}
-          </ul>
-          <input
-            type="text"
-            placeholder="リプライを入力"
-            value={replyContent[post.id] || ''}
-            onChange={(e) =>
-              setReplyContent({ ...replyContent, [post.id]: e.target.value })
-            }
-          />
-          <button onClick={() => sendReply(post.id)}>送信</button>
-        </div>
-      ))}
->>>>>>> e9fcaf8c
     </div>
   );
 }
 
-export default App;+export default App;
